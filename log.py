"""
Module for logging, part of virt-who

Copyright (C) 2011 Radek Novacek <rnovacek@redhat.com>

This program is free software; you can redistribute it and/or
modify it under the terms of the GNU General Public License
as published by the Free Software Foundation; either version 2
of the License, or (at your option) any later version.

This program is distributed in the hope that it will be useful,
but WITHOUT ANY WARRANTY; without even the implied warranty of
MERCHANTABILITY or FITNESS FOR A PARTICULAR PURPOSE.  See the
GNU General Public License for more details.

You should have received a copy of the GNU General Public License
along with this program; if not, write to the Free Software
Foundation, Inc., 51 Franklin Street, Fifth Floor, Boston, MA  02110-1301, USA.
"""


import logging
import logging.handlers
import os
import sys
<<<<<<< HEAD
import json
from Queue import Empty
from multiprocessing import Queue
from threading import Thread, Event
from util import decode

FILE_LOG_FORMAT = """%(asctime)s [%(levelname)s]  @%(filename)s:%(lineno)d - %(message)s"""
STREAM_LOG_FORMAT = """%(asctime)s %(levelname)s: %(message)s"""


DEBUG_FORMAT = "%(asctime)s [%(name)s %(levelname)s] " \
                "%(processName)s(%(process)d):%(threadName)s " \
                "@%(filename)s:%(funcName)s:%(lineno)d - %(message)s"

DEFAULT_FORMAT = DEBUG_FORMAT


class QueueHandler(logging.Handler):
    """
    A handler that will write logrecords to a queue (Queue or multiprocessing.Queue)
    For use in logging in situations involving multiple processes
    """
    def __init__(self, queue, level=logging.NOTSET):
        super(QueueHandler, self).__init__(level)
        self._queue = queue

    def prepare(self, record):
        """
        Prepares the record to be placed on the queue
        """
        return json.dumps(record.__dict__)

    def emit(self, record):
        self._queue.put_nowait(self.prepare(record))


class QueueLogger(object):
    """
    A threaded logger reading objects off a queue
    """
    def __init__(self, logger, queue=None):
        self.logger = logger
        self.queue = queue or Queue()
        self.terminate_event = Event()
        self._logging_thread = Thread(target=QueueLogger._log,
                                      args=(self.logger,
                                            self.queue))

    @staticmethod
    def _log(logger, queue):
        exit = False
        while not exit:
            record = None
            try:
                record = queue.get()
            except Empty:
                return
            if record:
                logger.handle(QueueLogger.prepare(record))
            else:
                exit = True

    def start_logging(self):
        self._logging_thread.start()

    def terminate(self):
        self.queue.put_nowait(None)
        self._logging_thread.join()
        self._logging_thread = None

    @staticmethod
    def prepare(record):
        return logging.makeLogRecord(json.loads(record, object_hook=decode))

def getLogger(debug, background):
    logger = logging.getLogger("virtwho")
    logger.propagate = False
    logger.setLevel(logging.DEBUG)

    logdir = '/var/log/rhsm'
    path = os.path.join(logdir, 'virtwho.log')
=======
import util

FILE_LOG_FORMAT = """%(asctime)s [%(levelname)s]  @%(filename)s:%(lineno)d - %(message)s"""
STREAM_LOG_FORMAT = """%(asctime)s %(levelname)s: %(message)s"""


DEBUG_FORMAT = "%(asctime)s [%(name)s %(levelname)s] " \
                "%(processName)s(%(process)d):%(threadName)s " \
                "@%(filename)s:%(funcName)s:%(lineno)d - %(message)s"

DEFAULT_FORMAT = DEBUG_FORMAT
DEFAULT_LOG_DIR = '/var/log/virtwho'

def getLogger(debug=False, background=False, config=None):
    log_file = 'virtwho.log'
    log_dir = DEFAULT_LOG_DIR
    # if we have a config we will create a logger for that virt backend
    if config:
        logger = logging.getLogger("virtwho." + ''.join(config.name.split('.')))
        if config.log_file:
            log_file = config.log_file
        elif not config.log_dir:
            log_file = 'virtwho_%s.log' % util.clean_filename(config.name)
        else:
            log_file = '%s.log' % util.clean_filename(config.name)

        if config.log_dir:
            log_dir = config.log_dir
    else:
        logger = logging.getLogger("virtwho")
    logger.propagate = False
    logger.setLevel(logging.DEBUG)

    path = os.path.join(log_dir, log_file)

>>>>>>> 12156d79
    try:
        if not os.path.isdir(log_dir):
            os.mkdir(log_dir)
    except Exception as e:
        sys.stderr.write("Unable to create %s directory: %s" % (log_dir, str(e)))

    # Try to write to /var/log, fallback on console logging:
    try:
        fileHandler = logging.handlers.WatchedFileHandler(path)
<<<<<<< HEAD
        fileHandler.setFormatter(logging.Formatter(FILE_LOG_FORMAT))
        fileHandler.addFilter(logging.Filter('virtwho'))
=======
        fileHandler.setFormatter(logging.Formatter(DEFAULT_FORMAT))
>>>>>>> 12156d79
        if debug:
            fileHandler.setLevel(logging.DEBUG)
        else:
            fileHandler.setLevel(logging.INFO)
        logger.addHandler(fileHandler)
    except Exception as e:
        sys.stderr.write("Unable to log to %s: %s\n" % (path, e))

    if not background:
        streamHandler = logging.StreamHandler()
        streamHandler.setFormatter(logging.Formatter(DEFAULT_FORMAT))
        if debug:
            streamHandler.setLevel(logging.DEBUG)
            streamHandler.setFormatter(logging.Formatter(DEFAULT_FORMAT))
        else:
            streamHandler.setLevel(logging.INFO)

            # Don't print exceptions to stdout in non-debug mode
            f = logging.Filter()
            f.filter = lambda record: record.exc_info is None
            streamHandler.addFilter(f)

        logger.addHandler(streamHandler)

    return logger<|MERGE_RESOLUTION|>--- conflicted
+++ resolved
@@ -23,12 +23,11 @@
 import logging.handlers
 import os
 import sys
-<<<<<<< HEAD
 import json
 from Queue import Empty
 from multiprocessing import Queue
 from threading import Thread, Event
-from util import decode
+import util
 
 FILE_LOG_FORMAT = """%(asctime)s [%(levelname)s]  @%(filename)s:%(lineno)d - %(message)s"""
 STREAM_LOG_FORMAT = """%(asctime)s %(levelname)s: %(message)s"""
@@ -39,7 +38,7 @@
                 "@%(filename)s:%(funcName)s:%(lineno)d - %(message)s"
 
 DEFAULT_FORMAT = DEBUG_FORMAT
-
+DEFAULT_LOG_DIR = '/var/log/virtwho'
 
 class QueueHandler(logging.Handler):
     """
@@ -96,30 +95,9 @@
 
     @staticmethod
     def prepare(record):
-        return logging.makeLogRecord(json.loads(record, object_hook=decode))
+        return logging.makeLogRecord(json.loads(record, object_hook=util.decode))
 
-def getLogger(debug, background):
-    logger = logging.getLogger("virtwho")
-    logger.propagate = False
-    logger.setLevel(logging.DEBUG)
-
-    logdir = '/var/log/rhsm'
-    path = os.path.join(logdir, 'virtwho.log')
-=======
-import util
-
-FILE_LOG_FORMAT = """%(asctime)s [%(levelname)s]  @%(filename)s:%(lineno)d - %(message)s"""
-STREAM_LOG_FORMAT = """%(asctime)s %(levelname)s: %(message)s"""
-
-
-DEBUG_FORMAT = "%(asctime)s [%(name)s %(levelname)s] " \
-                "%(processName)s(%(process)d):%(threadName)s " \
-                "@%(filename)s:%(funcName)s:%(lineno)d - %(message)s"
-
-DEFAULT_FORMAT = DEBUG_FORMAT
-DEFAULT_LOG_DIR = '/var/log/virtwho'
-
-def getLogger(debug=False, background=False, config=None):
+def getLogger(debug=False, background=False, config=None, queue=None, level=None):
     log_file = 'virtwho.log'
     log_dir = DEFAULT_LOG_DIR
     # if we have a config we will create a logger for that virt backend
@@ -136,12 +114,12 @@
             log_dir = config.log_dir
     else:
         logger = logging.getLogger("virtwho")
+
     logger.propagate = False
     logger.setLevel(logging.DEBUG)
 
     path = os.path.join(log_dir, log_file)
 
->>>>>>> 12156d79
     try:
         if not os.path.isdir(log_dir):
             os.mkdir(log_dir)
@@ -151,17 +129,22 @@
     # Try to write to /var/log, fallback on console logging:
     try:
         fileHandler = logging.handlers.WatchedFileHandler(path)
-<<<<<<< HEAD
-        fileHandler.setFormatter(logging.Formatter(FILE_LOG_FORMAT))
-        fileHandler.addFilter(logging.Filter('virtwho'))
-=======
         fileHandler.setFormatter(logging.Formatter(DEFAULT_FORMAT))
->>>>>>> 12156d79
         if debug:
             fileHandler.setLevel(logging.DEBUG)
         else:
             fileHandler.setLevel(logging.INFO)
-        logger.addHandler(fileHandler)
+        if queue:
+            # add a the file handler to the 'virtwho' logger with a filter for
+            # the name of the logger we are creating and add a queueHandler to
+            # the current logger instead
+            fileHandler.addFilter(logging.Filter(logger.name))
+            logging.getLogger("virtwho").addHandler(fileHandler)
+            queueHandler = QueueHandler(queue, level) if level else QueueHandler(queue)
+            logger.addHandler(queueHandler)
+        else:
+            logger.addHandler(fileHandler)
+
     except Exception as e:
         sys.stderr.write("Unable to log to %s: %s\n" % (path, e))
 
