# Environmental variables for virt-who service can be specified here.
#
# These environmental variables are only used when starting virt-who as service,
# otherwise you must specify them manually.
#
# Note that if some value contains special character, it must be escaped
# or the value must be quoted - for example ampersand in the password or
# backslash separating domain and username in username field.

# Enable debugging output.
VIRTWHO_DEBUG=0

# Send the list of guest IDs and exit immediately.
#VIRTWHO_ONE_SHOT=0

# Acquire list of virtual guest each N seconds, only sends if changes detected
# 0 means default configuration.
#VIRTWHO_INTERVAL=0
<<<<<<< HEAD
=======

# Virt-who subscription manager backend. Enable only one option from the following:
# Report to Subscription Asset Manager (SAM) or the Red Hat Customer Portal
# VIRTWHO_SAM=1
# Report to Satellite version 6
# VIRTWHO_SATELLITE6=0
# Report to Satellite version 5
# VIRTWHO_SATELLITE5=0
# Report to Satellite [Legacy]
# VIRTWHO_SATELLITE=0


# Following configuration is now deprecated. Please use configuration file
# in /etc/virt-who.d/. See virt-who-config(5) for details how to configure it.

# virt-who mode, enable only one option from following 5:
# Use libvirt to list virtual guests [default]
#VIRTWHO_LIBVIRT=1
# Use vdsm to list virtual guests
#VIRTWHO_VDSM=0
# Register ESX machines using vCenter
#VIRTWHO_ESX=0
# Register guests using RHEV-M
#VIRTWHO_RHEVM=0
# Register guest using Hyper-V
#VIRTWHO_HYPERV=0
# Register guest using XenServer
#VIRTWHO_XEN=0
# Register guest using Kubevirt
#VIRTWHO_KUBEVIRT=0

# Options for Libvirt mode
#VIRTWHO_LIBVIRT_OWNER=
#VIRTWHO_LIBVIRT_ENV=
#VIRTWHO_LIBVIRT_SERVER=
#VIRTWHO_LIBVIRT_USERNAME=
#VIRTWHO_LIBVIRT_PASSWORD=

# Options for ESX mode
#VIRTWHO_ESX_OWNER=
#VIRTWHO_ESX_ENV=
#VIRTWHO_ESX_SERVER=
#VIRTWHO_ESX_USERNAME=
#VIRTWHO_ESX_PASSWORD=

# Options for RHEV-M mode
#VIRTWHO_RHEVM_OWNER=
#VIRTWHO_RHEVM_ENV=
#VIRTWHO_RHEVM_SERVER=
#VIRTWHO_RHEVM_USERNAME=
#VIRTWHO_RHEVM_PASSWORD=

# Options for HYPER-V mode
#VIRTWHO_HYPERV_OWNER=
#VIRTWHO_HYPERV_ENV=
#VIRTWHO_HYPERV_SERVER=
#VIRTWHO_HYPERV_USERNAME=
#VIRTWHO_HYPERV_PASSWORD=

# Options for XenServer mode
#VIRTWHO_XEN_OWNER=
#VIRTWHO_XEN_ENV=
#VIRTWHO_XEN_SERVER=
#VIRTWHO_XEN_USERNAME=
#VIRTWHO_XEN_PASSWORD=

# Options for Satellite 5 backend
#VIRTWHO_SATELLITE_SERVER=
#VIRTWHO_SATELLITE_USERNAME=
#VIRTWHO_SATELLITE_PASSWORD=

# Options for Kubevirt mode
#VIRTWHO_KUBEVIRT_OWNER=
#VIRTWHO_KUBEVIRT_ENV=
>>>>>>> b9212208
<|MERGE_RESOLUTION|>--- conflicted
+++ resolved
@@ -15,81 +15,4 @@
 
 # Acquire list of virtual guest each N seconds, only sends if changes detected
 # 0 means default configuration.
-#VIRTWHO_INTERVAL=0
-<<<<<<< HEAD
-=======
-
-# Virt-who subscription manager backend. Enable only one option from the following:
-# Report to Subscription Asset Manager (SAM) or the Red Hat Customer Portal
-# VIRTWHO_SAM=1
-# Report to Satellite version 6
-# VIRTWHO_SATELLITE6=0
-# Report to Satellite version 5
-# VIRTWHO_SATELLITE5=0
-# Report to Satellite [Legacy]
-# VIRTWHO_SATELLITE=0
-
-
-# Following configuration is now deprecated. Please use configuration file
-# in /etc/virt-who.d/. See virt-who-config(5) for details how to configure it.
-
-# virt-who mode, enable only one option from following 5:
-# Use libvirt to list virtual guests [default]
-#VIRTWHO_LIBVIRT=1
-# Use vdsm to list virtual guests
-#VIRTWHO_VDSM=0
-# Register ESX machines using vCenter
-#VIRTWHO_ESX=0
-# Register guests using RHEV-M
-#VIRTWHO_RHEVM=0
-# Register guest using Hyper-V
-#VIRTWHO_HYPERV=0
-# Register guest using XenServer
-#VIRTWHO_XEN=0
-# Register guest using Kubevirt
-#VIRTWHO_KUBEVIRT=0
-
-# Options for Libvirt mode
-#VIRTWHO_LIBVIRT_OWNER=
-#VIRTWHO_LIBVIRT_ENV=
-#VIRTWHO_LIBVIRT_SERVER=
-#VIRTWHO_LIBVIRT_USERNAME=
-#VIRTWHO_LIBVIRT_PASSWORD=
-
-# Options for ESX mode
-#VIRTWHO_ESX_OWNER=
-#VIRTWHO_ESX_ENV=
-#VIRTWHO_ESX_SERVER=
-#VIRTWHO_ESX_USERNAME=
-#VIRTWHO_ESX_PASSWORD=
-
-# Options for RHEV-M mode
-#VIRTWHO_RHEVM_OWNER=
-#VIRTWHO_RHEVM_ENV=
-#VIRTWHO_RHEVM_SERVER=
-#VIRTWHO_RHEVM_USERNAME=
-#VIRTWHO_RHEVM_PASSWORD=
-
-# Options for HYPER-V mode
-#VIRTWHO_HYPERV_OWNER=
-#VIRTWHO_HYPERV_ENV=
-#VIRTWHO_HYPERV_SERVER=
-#VIRTWHO_HYPERV_USERNAME=
-#VIRTWHO_HYPERV_PASSWORD=
-
-# Options for XenServer mode
-#VIRTWHO_XEN_OWNER=
-#VIRTWHO_XEN_ENV=
-#VIRTWHO_XEN_SERVER=
-#VIRTWHO_XEN_USERNAME=
-#VIRTWHO_XEN_PASSWORD=
-
-# Options for Satellite 5 backend
-#VIRTWHO_SATELLITE_SERVER=
-#VIRTWHO_SATELLITE_USERNAME=
-#VIRTWHO_SATELLITE_PASSWORD=
-
-# Options for Kubevirt mode
-#VIRTWHO_KUBEVIRT_OWNER=
-#VIRTWHO_KUBEVIRT_ENV=
->>>>>>> b9212208
+#VIRTWHO_INTERVAL=0