--- conflicted
+++ resolved
@@ -326,18 +326,12 @@
                     self.logger.exception("Virt backend '%s' fails with exception:" % self.config.name)
                     has_error = True
 
-<<<<<<< HEAD
-                if self.is_terminated():
-=======
                 if self._oneshot:
                     if has_error:
                         self._queue.put(ErrorReport(self.config))
->>>>>>> 42105356
                     return
 
-                if self._oneshot:
-                    if has_error:
-                        self._queue.put(ErrorReport(self.config))
+                if self.is_terminated():
                     return
 
 
