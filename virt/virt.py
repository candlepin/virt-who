"""
Module for abstraction of all virtualization backends, part of virt-who

Copyright (C) 2014 Radek Novacek <rnovacek@redhat.com>

This program is free software; you can redistribute it and/or
modify it under the terms of the GNU General Public License
as published by the Free Software Foundation; either version 2
of the License, or (at your option) any later version.

This program is distributed in the hope that it will be useful,
but WITHOUT ANY WARRANTY; without even the implied warranty of
MERCHANTABILITY or FITNESS FOR A PARTICULAR PURPOSE.  See the
GNU General Public License for more details.

You should have received a copy of the GNU General Public License
along with this program; if not, write to the Free Software
Foundation, Inc., 51 Franklin Street, Fifth Floor, Boston, MA  02110-1301, USA.
"""

import sys
import time
import logging
import log
from datetime import datetime
from multiprocessing import Process, Event
import json
import hashlib

try:
    from collections import OrderedDict
except ImportError:
    # Python 2.6 doesn't have OrderedDict, we need to have our own
    from util import OrderedDict


class VirtError(Exception):
    pass


class Guest(object):
    """
    This class represents one virtualization guest running on some
    host/hypervisor.
    """

    STATE_UNKNOWN = 0      # unknown state
    STATE_RUNNING = 1      # running
    STATE_BLOCKED = 2      # blocked on resource
    STATE_PAUSED = 3       # paused by user
    STATE_SHUTINGDOWN = 4  # guest is being shut down
    STATE_SHUTOFF = 5      # shut off
    STATE_CRASHED = 6      # crashed
    STATE_PMSUSPENDED = 7  # suspended by guest power management

    def __init__(self, uuid, virt, state, hypervisorType=None):
        """
        Create new guest instance that will be sent to the subscription manager.

        `uuid` is unique identification of the guest.

        `virt` is a `Virt` class instance that represents virtualization hypervisor
        that owns the guest.

        `hypervisorType` is additional type of the virtualization, used in libvirt.

        `state` is a number that represents the state of the guest (stopped, running, ...)
        """
        self.uuid = uuid
        self.virtWhoType = virt.CONFIG_TYPE
        self.hypervisorType = hypervisorType
        self.state = state

    def toDict(self):
        d = OrderedDict((
            ('guestId', self.uuid),
            ('state', self.state),
            ('attributes', {
                'virtWhoType': self.virtWhoType,
                'active': 1 if self.state == self.STATE_RUNNING else 0
            }),
        ))

        if self.hypervisorType is not None:
            d['attributes']['hypervisorType'] = self.hypervisorType
        return d


class Hypervisor(object):
    """
    A model for information about a hypervisor
    """
    def __init__(self, hypervisorId,  guestIds=None, name=None, facts=None):
        """
        Create a new Hypervisor that will be sent to subscription manager

        'hypervisorId': the unique identifier for this hypervisor

        'guestIds': a list of Guests

        'name': the hostname, if available
        """
        self.hypervisorId = hypervisorId
        self.guestIds = guestIds or []
        self.name = name
        self.facts = facts


    def toDict(self):
        d = OrderedDict((
            ('hypervisorId', {'hypervisorId': self.hypervisorId}),
            ('name', self.name),
            ('guestIds', [g.toDict() for g in self.guestIds])
        ))
        if self.name is None:
            del d['name']
        if self.facts is not None:
            d['facts'] = self.facts
        return d

    def __str__(self):
        return str(self.toDict())

    def getHash(self):
        sortedRepresentation = json.dumps(self.toDict(), sort_keys=True)
        return hashlib.md5(sortedRepresentation).hexdigest()


class AbstractVirtReport(object):
    '''
    An abstract report from virt backend.
    '''
    def __init__(self, config):
        self._config = config

    @property
    def config(self):
        return self._config


class ErrorReport(AbstractVirtReport):
    '''
    Report that virt backend fails. Used in oneshot mode to inform
    main process that now data are coming.
    '''


class DomainListReport(AbstractVirtReport):
    '''
    Report from virt backend about list of virtual guests on given system.
    '''
    def __init__(self, config, guests):
        super(DomainListReport, self).__init__(config)
        self._guests = guests

    @property
    def guests(self):
        return self._guests

    @property
    def hash(self):
        return hashlib.md5(json.dumps([g.toDict() for g in self.guests], sort_keys=True)).hexdigest()


class HostGuestAssociationReport(AbstractVirtReport):
    '''
    Report from virt backend about host/guest association on given hypervisor.
    '''
    def __init__(self, config, assoc):
        super(HostGuestAssociationReport, self).__init__(config)
        self._assoc = assoc

    @property
    def association(self):
        # Apply filter
<<<<<<< HEAD
        assoc = {}
        logger = logging.getLogger("virtwho")
        for host, guests in self._assoc.items():
=======
        assoc = []
        logger = logging.getLogger("rhsm-app")
        for host in self._assoc['hypervisors']:
>>>>>>> ecb751ff
            if self._config.exclude_host_uuids is not None and host.hypervisorId in self._config.exclude_host_uuids:
                logger.debug("Skipping host '%s' because its uuid is excluded" % host.hypervisorId)
                continue

            if self._config.filter_host_uuids is not None and host.hypervisorId not in self._config.filter_host_uuids:
                logger.debug("Skipping host '%s' because its uuid is not included" % host.hypervisorId)
                continue
            assoc.append(host)
        return {'hypervisors': assoc}

    @property
    def serializedAssociation(self):
        return {'hypervisors': [h.toDict() for h in self.association['hypervisors']]}

    @property
    def hash(self):
        return hashlib.md5(json.dumps(self.serializedAssociation, sort_keys=True)).hexdigest()


class HypervisorInfoReport(AbstractVirtReport):
    '''
    Report from virt backend with info about the hypervisor itself.
    '''
    def __init__(self, config, info):
        super(HypervisorInfoReport, self).__init__(config)
        self._info = info

    @property
    def info(self):
        return self._info


class Virt(Process):
    '''
    Virtualization backend abstract class.

    This class must be inherited for each of the virtualization backends.

    Run `start` method to start obtaining data about virtual guests. The data
    will be pushed to the `queue` that is parameter of the `start` method.

    Note that this class is a subclass of `multiprocessing.Process` class.
    '''
    def __init__(self, logger, config):
        self.logger = logger
        self.config = config
        self._internal_terminate_event = Event()
        #super(Virt, self).__init__(name=config.name)
        super(Virt, self).__init__()
        self.daemon = True

    @classmethod
    def fromConfig(cls, logger, config):
        """
        Create instance of inherited class based on the config.
        """

        # Imports can't be top-level, it would be circular dependency
        import libvirtd
        import esx
        import rhevm
        import vdsm
        import hyperv
        import fakevirt

        for subcls in cls.__subclasses__():
            if config.type == subcls.CONFIG_TYPE:
                return subcls(logger, config)
        raise KeyError("Invalid config type: %s" % config.type)

    def start(self, queue, terminate_event, interval=None, oneshot=False):  # pylint: disable=W0221
        '''
        Start obtaining data from the hypervisor/host system. The data will
        be fetched (as instances of AbstracVirtReport subclasses) to the
        `queue` parameter (which should be instance of `Queue.Queue` object.

        `terminate_event` is `multiprocessing.Event` instance and will be set when
        the process should be terminated.

        `interval` parameter determines maximal interval, how ofter should
        the data be reported. If the virt backend supports events, it might
        be less often.

        If `oneshot` parameter is True, the data will be reported only once
        and the process will be terminated after that.
        '''
        self._queue = queue
        self._terminate_event = terminate_event
        if interval is not None:
            self._interval = interval
        else:
            # TODO: get this value from somewhere
            self._interval = 3600
        self._oneshot = oneshot
        super(Virt, self).start()

    def start_sync(self, queue, terminate_event, interval=None, oneshot=False):
        '''
        This method is same as `start()` but runs synchronously, it does NOT
        create new process.

        Use it only in specific cases!
        '''
        self._queue = queue
        self._terminate_event = terminate_event
        if interval is not None:
            self._interval = interval
        else:
            # TODO: get this value from somewhere
            self._interval = 3600
        self._oneshot = oneshot
        self._run()

    def _get_report(self):
        if self.isHypervisor():
            return HostGuestAssociationReport(self.config, self.getHostGuestMapping())
        else:
            return DomainListReport(self.config, self.listDomains())

    def wait(self, wait_time):
        '''
        Wait `wait_time` seconds, could be interrupted by setting _terminate_event or _internal_terminate_event.
        '''
        for i in range(wait_time):
            if self.is_terminated():
                break
            time.sleep(1)

    def stop(self):
        self._internal_terminate_event.set()

    def is_terminated(self):
        return self._internal_terminate_event.is_set() or self._terminate_event.is_set()

    def run(self):
        '''
        Wrapper around `_run` method that just catches the error messages.
        '''
        try:
            while not self.is_terminated():
                try:
                    self._run()
                except VirtError as e:
                    self.logger.error("Virt backend '%s' fails with error: %s" % (self.config.name, str(e)))
                except Exception:
                    self.logger.exception("Virt backend '%s' fails with exception:" % self.config.name)

                if self._oneshot:
                    self._queue.put(ErrorReport(self.config))
                    return

                if self.is_terminated():
                    return

                self.logger.info("Waiting %s seconds before retrying backend '%s'", self._interval, self.config.name)
                self.wait(self._interval)
        except KeyboardInterrupt:
            sys.exit(1)

    def _run(self):
        '''
        Run the endless loop that will fill the `_queue` with reports.

        This method could be reimplemented in subclass to provide
        it's own way of waiting for changes (like event monitoring)
        '''
        self.prepare()
        while not self.is_terminated():
            start_time = datetime.now()
            report = self._get_report()
            self._queue.put(report)
            end_time = datetime.now()

            delta = end_time - start_time
            # for python2.6, 2.7 has total_seconds method
            delta_seconds = ((delta.days * 86400 + delta.seconds) * 10**6 + delta.microseconds) / 10**6

            wait_time = self._interval - int(delta_seconds)

            if wait_time < 0:
                self.logger.debug("Getting the host/guests association took too long, interval waiting is skipped")
                continue

            self.wait(wait_time)

    def prepare(self):
        '''
        Do pre-mainloop initialization of the backend, for example logging in.
        '''
        pass

    def isHypervisor(self):
        """
        Return True if the virt instance represents hypervisor environment
        otherwise it represents just one virtual server.
        """
        return True

    def getHostGuestMapping(self):
        '''
        If subclass doesn't reimplement the `_run` method, it should
        reimplement either this method or `listDomains` method, based on
        return value of isHypervisor method.
        '''
        raise NotImplementedError('This should be reimplemented in subclass')

    def listDomains(self):
        '''
        If subclass doesn't reimplement the `_run` method, it should
        reimplement either this method or `getHostGuestMapping` method, based on
        return value of isHypervisor method.
        '''
        raise NotImplementedError('This should be reimplemented in subclass')<|MERGE_RESOLUTION|>--- conflicted
+++ resolved
@@ -173,15 +173,8 @@
     @property
     def association(self):
         # Apply filter
-<<<<<<< HEAD
-        assoc = {}
         logger = logging.getLogger("virtwho")
-        for host, guests in self._assoc.items():
-=======
-        assoc = []
-        logger = logging.getLogger("rhsm-app")
         for host in self._assoc['hypervisors']:
->>>>>>> ecb751ff
             if self._config.exclude_host_uuids is not None and host.hypervisorId in self._config.exclude_host_uuids:
                 logger.debug("Skipping host '%s' because its uuid is excluded" % host.hypervisorId)
                 continue
