"""
Agent for reporting virtual guest IDs to subscription-manager

Copyright (C) 2011 Radek Novacek <rnovacek@redhat.com>

This program is free software; you can redistribute it and/or
modify it under the terms of the GNU General Public License
as published by the Free Software Foundation; either version 2
of the License, or (at your option) any later version.

This program is distributed in the hope that it will be useful,
but WITHOUT ANY WARRANTY; without even the implied warranty of
MERCHANTABILITY or FITNESS FOR A PARTICULAR PURPOSE.  See the
GNU General Public License for more details.

You should have received a copy of the GNU General Public License
along with this program; if not, write to the Free Software
Foundation, Inc., 51 Franklin Street, Fifth Floor, Boston, MA  02110-1301, USA.
"""

import sys
import os
import signal
import errno
import time
from multiprocessing import Event, Queue
import json

import atexit
from Queue import Empty
from httplib import BadStatusLine

from daemon import daemon
from virt import Virt, DomainListReport, HostGuestAssociationReport, ErrorReport
from manager import Manager, ManagerError, ManagerFatalError
from manager.subscriptionmanager import SubscriptionManager
from config import Config, ConfigManager, InvalidPasswordFormat
from password import InvalidKeyFile

import log

from optparse import OptionParser, OptionGroup, SUPPRESS_HELP


class Job(object):
    """
    This class represents a job to be run
    Parameters:
        'target': this is the method to be executed with 'args' arguments
        'args': OPTIONAL the arguments list to be passed to 'target'
    """
    def __init__(self,
                 target,
                 args=None):
        self.target = target

        if args is None:
            self.args = []
        else:
            self.args = args

class ReloadRequest(Exception):
    ''' Reload of virt-who was requested by sending SIGHUP signal. '''


class OptionParserEpilog(OptionParser):
    """ Epilog is new in Python 2.5, we need to support Python 2.4. """
    def __init__(self, usage="%prog [options]", description=None, epilog=None):
        self.myepilog = epilog
        OptionParser.__init__(self, usage=usage, description=description)

    def format_help(self, formatter=None):
        if formatter is None:
            formatter = self.formatter
        help = OptionParser.format_help(self, formatter)
        return help + "\n" + self.format_myepilog(formatter) + "\n"

    def format_myepilog(self, formatter=None):
        if self.myepilog is not None:
            return formatter.format_description(self.myepilog)
        else:
            return ""

# Default interval to retry after unsuccessful run
<<<<<<< HEAD
RetryInterval = 60 # One minute

# Default interval for compiling list of UUIDs.
# It will not be posible to set the interval less than this value
# Change detection will limit the sending if no changes exist
DefaultInterval = 600  # Every ten minutes
=======
RetryInterval = 60  # One minute
# Default interval for sending list of UUIDs
DefaultInterval = 3600  # Once per hour
# How many times it should try to report association to the server
RetrySendCount = 5
>>>>>>> 108e69db

PIDFILE = "/var/run/virt-who.pid"
SAT5 = "satellite"
SAT6 = "sam"


class VirtWho(object):
    def __init__(self, logger, options, config_dir=None):
        """
        VirtWho class provides bridge between virtualization supervisor and
        Subscription Manager.

        logger - logger instance
        options - options for virt-who, parsed from command line arguments
        """
        self.logger = logger
        self.options = options
        self.terminate_event = Event()

        # Queue for getting events from virt backends
        self.queue = None
        # How long should we wait for new item in queue, it depends on
        # jobs we have and how long we have them
        self.queue_timeout = None
        # a heap to manage the jobs we have incoming
        self.jobs = []
        # A dictionary of reports previously sent
        self.reports = {}
        self.reloading = False

        self.configManager = ConfigManager(config_dir)
        for config in self.configManager.configs:
            logger.debug("Using config named '%s'" % config.name)

        self.unableToRecoverStr = "Unable to recover"
        if not options.oneshot:
            self.unableToRecoverStr += ", retry in %d seconds." % RetryInterval

    def addJob(self, job):
        # Add a job to be executed next time we have a report to send
        if (not isinstance(job, Job)):
            job = Job(*job)
        self.jobs.append(job)

    def runJobs(self):
        if not self.jobs:
            return
        # Run only those jobs added before this method was called
        # This prevents any issues with jobs that result in the creation of
        # another job
        jobsToRun = self.jobs
        self.jobs = []
        for job in jobsToRun:
            if hasattr(self, job.target):
                self.logger.debug('Running method "%s"' % job.target)
                try:
                    getattr(self, job.target)(*job.args)
                except Exception:
                    self.logger.exception("Job failed:")
            else:
                self.logger.debug('VirtWho has no method "%s"' % job.target)

    def send(self, report):
        """
        Send list of uuids to subscription manager

        return - True if sending is successful, False otherwise
        """
        if (hasattr(report, 'hash') and report.hash == self.reports.get(report.config.hash)):
            self.logger.debug('Got a duplicate report, refusing to send')
            return False
        try:
            if isinstance(report, DomainListReport):
                self._sendGuestList(report)
            elif isinstance(report, HostGuestAssociationReport):
                self._sendGuestAssociation(report)
            else:
                self.logger.warn("Unable to handle report of type: %s", type(report))
        except ManagerError as e:
            self.logger.error("Unable to send data: %s" % str(e))
            return False
        except ManagerFatalError as e:
            # Something really bad happened (system is not register), stop the backends
            self.logger.exception("Error in communication with subscription manager:")
            raise
        except Exception as e:
            if self.reloading:
                # We want to skip error reporting when reloading,
                # it is caused by interrupted syscall
                self.logger.debug("Communication with subscription manager interrupted")
                return False
            exceptionCheck(e)
            self.logger.exception("Error in communication with subscription manager:")
            return False
        return True

    def _sendGuestList(self, report):
        manager = Manager.fromOptions(self.logger, self.options)
        manager.sendVirtGuests(report.guests)
        self.logger.info("virt-who guest list update successful")
        self.reports[report.config.hash] = report.hash

    def _sendGuestAssociation(self, report):
        manager = Manager.fromOptions(self.logger, self.options)
        manager.addJob = self.addJob
        result = manager.hypervisorCheckIn(report.config,
                                           report.association,
                                           report.config.type)
        self.reports[report.config.hash] = report.hash

    def checkJobStatus(self, config, job_id):
        manager = SubscriptionManager(self.logger, self.options, self.addJob)
        result = manager.checkJobStatus(config, job_id)

<<<<<<< HEAD
        if not result.get('failedUpdate'):
=======
        if 'failedUpdate' in result and not result['failedUpdate']:
>>>>>>> 108e69db
            self.logger.info("virt-who host/guest association update successful")


    def run(self):
        self.reloading = False
        if not self.options.oneshot:
            self.logger.debug("Starting infinite loop with %d seconds interval" % self.options.interval)

        # Queue for getting events from virt backends
        if self.queue is None:
            self.queue = Queue(len(self.configManager.configs))

        # Run the virtualization backends
        self.virts = []
        for config in self.configManager.configs:
            try:
                virt = Virt.fromConfig(self.logger, config)
            except Exception as e:
                self.logger.error('Unable to use configuration "%s": %s' % (config.name, str(e)))
                continue
            # Run the process
            virt.start(self.queue, self.terminate_event, self.options.interval, self.options.oneshot)
            self.virts.append(virt)
        if self.options.oneshot:
            oneshot_remaining = set(virt.config.name for virt in self.virts)

        if len(self.virts) == 0:
            self.logger.error("No suitable virt backend found")
            return

        result = {}
        report = None
        while not self.terminate_event.is_set():
            # Wait for incoming report from virt backend
            try:
                report = self.queue.get(block=True, timeout=self.queue_timeout)
            except Empty:
                report = None
                pass
            except IOError:
                continue

            try:
                # Run all jobs that have been queued as a result of sending last
                # time
                self.runJobs()
                if self.jobs:
                    # We have jobs, check them after some timeout,
                    # increase the timeout each time
                    self.queue_timeout *= 2
                else:
                    # Wait indefinetly long for new item in the queue
                    self.queue_timeout = None

                if self.options.oneshot and not oneshot_remaining and not self.jobs:
                    break
            except Empty:
                pass
            except IOError:
                pass

            if report is not None:
                # We got new item in the queue, reset timeout for checking job status
                self.queue_timeout = 1
                if report == "exit":
                    break
                if report == "reload":
                    for virt in self.virts:
                        virt.terminate()
                    self.virts = []
                    raise ReloadRequest()

                # Send the report
                if not self.options.print_ and not isinstance(report, ErrorReport):
                    for i in range(RetrySendCount):
                        try:
                            if self.send(report):
                                break
                        except ManagerFatalError:
                            # System not register (probably), stop the backends
                            for virt in self.virts:
                                virt.terminate()
                            self.virts = []
                    else:
                        self.logger.error("Sending data failed %d times, report skipped", RetrySendCount)

                if self.options.oneshot:
                    try:
                        oneshot_remaining.remove(report.config.name)
                        if not isinstance(report, ErrorReport):
                            if self.options.print_:
                                result[report.config] = report
                            self.logger.debug("Association for config %s gathered" % report.config.name)
                        for virt in self.virts:
                            if virt.config.name == report.config.name:
                                virt.stop()
                    except KeyError:
                        self.logger.debug("Association for config %s already gathered, ignoring" % report.config.name)

                    if not oneshot_remaining and not self.jobs:
                        break

        self.queue = None
        self.jobs = None
        for virt in self.virts:
            virt.terminate()

        self.virt = []
        if self.options.print_:
            return result

    def terminate(self):
        self.logger.debug("virt-who shut down started")
        # Terminate the backends before clearing the queue, the queue must be empty
        # to end a child process, otherwise it will be stuck in queue.put()
        self.terminate_event.set()
        # Give backends some time to terminate properly
        time.sleep(0.5)

        if self.queue:
            # clear the queue and put "exit" there
            try:
                while True:
                    self.queue.get(False)
            except Empty:
                pass
            self.queue.put("exit")

        # Give backends some more time to terminate properly
        time.sleep(0.5)

        for virt in self.virts:
            virt.terminate()
        self.virt = []

    def reload(self):
        self.logger.warn("virt-who reload")
        # clear the queue and put "reload" there
        try:
            while True:
                self.queue.get(False)
        except Empty:
            pass
        self.reloading = True
        self.queue.put("reload")

    def getMapping(self):
        mapping = {}
        for config in self.configManager.configs:
            virt = Virt.fromConfig(self.logger, config)
            mapping[config.name or 'none'] = self._readGuests(virt)
        return mapping


def exceptionCheck(e):
    try:
        # This happens when connection to server is interrupted (CTRL+C or signal)
        if e.args[0] == errno.EALREADY:
            sys.exit(0)
    except Exception:
        pass


class OptionError(Exception):
    pass

def parseOptions():
    parser = OptionParserEpilog(usage="virt-who [-d] [-i INTERVAL] [-b] [-o] [--sam|--satellite5|--satellite6] [--libvirt|--vdsm|--esx|--rhevm|--hyperv]",
                                description="Agent for reporting virtual guest IDs to subscription manager",
                                epilog="virt-who also reads enviroment variables. They have the same name as command line arguments but uppercased, with underscore instead of dash and prefixed with VIRTWHO_ (e.g. VIRTWHO_ONE_SHOT). Empty variables are considered as disabled, non-empty as enabled")
    parser.add_option("-d", "--debug", action="store_true", dest="debug", default=False, help="Enable debugging output")
    parser.add_option("-b", "--background", action="store_true", dest="background", default=False, help="Run in the background and monitor virtual guests")
    parser.add_option("-o", "--one-shot", action="store_true", dest="oneshot", default=False, help="Send the list of guest IDs and exit immediately")
    parser.add_option("-i", "--interval", type="int", dest="interval", default=0, help="Acquire list of virtual guest each N seconds. Send if changes are detected.")
    parser.add_option("-p", "--print", action="store_true", dest="print_", default=False, help="Print the host/guest association obtained from virtualization backend (implies oneshot)")
    parser.add_option("-c", "--config", action="append", dest="configs", default=[], help="Configuration file that will be processed, can be used multiple times")

    virtGroup = OptionGroup(parser, "Virtualization backend", "Choose virtualization backend that should be used to gather host/guest associations")
    virtGroup.add_option("--libvirt", action="store_const", dest="virtType", const="libvirt", default=None, help="Use libvirt to list virtual guests [default]")
    virtGroup.add_option("--vdsm", action="store_const", dest="virtType", const="vdsm", help="Use vdsm to list virtual guests")
    virtGroup.add_option("--esx", action="store_const", dest="virtType", const="esx", help="Register ESX machines using vCenter")
    virtGroup.add_option("--rhevm", action="store_const", dest="virtType", const="rhevm", help="Register guests using RHEV-M")
    virtGroup.add_option("--hyperv", action="store_const", dest="virtType", const="hyperv", help="Register guests using Hyper-V")
    parser.add_option_group(virtGroup)

    managerGroup = OptionGroup(parser, "Subscription manager", "Choose where the host/guest associations should be reported")
    managerGroup.add_option("--sam", action="store_const", dest="smType", const=SAT6, default=SAT6, help="Report host/guest associations to the Subscription Asset Manager [default]")
    managerGroup.add_option("--satellite6", action="store_const", dest="smType", const=SAT6, help="Report host/guest associations to the Satellite 6 server")
    managerGroup.add_option("--satellite5", action="store_const", dest="smType", const=SAT5, help="Report host/guest associations to the Satellite 5 server")
    managerGroup.add_option("--satellite", action="store_const", dest="smType", const=SAT5, help=SUPPRESS_HELP)
    parser.add_option_group(managerGroup)

    libvirtGroup = OptionGroup(parser, "Libvirt options", "Use these options with --libvirt")
    libvirtGroup.add_option("--libvirt-owner", action="store", dest="owner", default="", help="Organization who has purchased subscriptions of the products, default is owner of current system")
    libvirtGroup.add_option("--libvirt-env", action="store", dest="env", default="", help="Environment where the vCenter server belongs to, default is environment of current system")
    libvirtGroup.add_option("--libvirt-server", action="store", dest="server", default="", help="URL of the libvirt server to connect to, default is empty for libvirt on local computer")
    libvirtGroup.add_option("--libvirt-username", action="store", dest="username", default="", help="Username for connecting to the libvirt daemon")
    libvirtGroup.add_option("--libvirt-password", action="store", dest="password", default="", help="Password for connecting to the libvirt daemon")
    parser.add_option_group(libvirtGroup)

    esxGroup = OptionGroup(parser, "vCenter/ESX options", "Use these options with --esx")
    esxGroup.add_option("--esx-owner", action="store", dest="owner", default="", help="Organization who has purchased subscriptions of the products")
    esxGroup.add_option("--esx-env", action="store", dest="env", default="", help="Environment where the vCenter server belongs to")
    esxGroup.add_option("--esx-server", action="store", dest="server", default="", help="URL of the vCenter server to connect to")
    esxGroup.add_option("--esx-username", action="store", dest="username", default="", help="Username for connecting to vCenter")
    esxGroup.add_option("--esx-password", action="store", dest="password", default="", help="Password for connecting to vCenter")
    parser.add_option_group(esxGroup)

    rhevmGroup = OptionGroup(parser, "RHEV-M options", "Use these options with --rhevm")
    rhevmGroup.add_option("--rhevm-owner", action="store", dest="owner", default="", help="Organization who has purchased subscriptions of the products")
    rhevmGroup.add_option("--rhevm-env", action="store", dest="env", default="", help="Environment where the RHEV-M belongs to")
    rhevmGroup.add_option("--rhevm-server", action="store", dest="server", default="", help="URL of the RHEV-M server to connect to (preferable use secure connection - https://<ip or domain name>:<secure port, usually 8443>)")
    rhevmGroup.add_option("--rhevm-username", action="store", dest="username", default="", help="Username for connecting to RHEV-M in the format username@domain")
    rhevmGroup.add_option("--rhevm-password", action="store", dest="password", default="", help="Password for connecting to RHEV-M")
    parser.add_option_group(rhevmGroup)

    hypervGroup = OptionGroup(parser, "Hyper-V options", "Use these options with --hyperv")
    hypervGroup.add_option("--hyperv-owner", action="store", dest="owner", default="", help="Organization who has purchased subscriptions of the products")
    hypervGroup.add_option("--hyperv-env", action="store", dest="env", default="", help="Environment where the Hyper-V belongs to")
    hypervGroup.add_option("--hyperv-server", action="store", dest="server", default="", help="URL of the Hyper-V server to connect to")
    hypervGroup.add_option("--hyperv-username", action="store", dest="username", default="", help="Username for connecting to Hyper-V")
    hypervGroup.add_option("--hyperv-password", action="store", dest="password", default="", help="Password for connecting to Hyper-V")
    parser.add_option_group(hypervGroup)

    satelliteGroup = OptionGroup(parser, "Satellite 5 options", "Use these options with --satellite5")
    satelliteGroup.add_option("--satellite-server", action="store", dest="sat_server", default="", help="Satellite server URL")
    satelliteGroup.add_option("--satellite-username", action="store", dest="sat_username", default="", help="Username for connecting to Satellite server")
    satelliteGroup.add_option("--satellite-password", action="store", dest="sat_password", default="", help="Password for connecting to Satellite server")
    parser.add_option_group(satelliteGroup)

    (options, args) = parser.parse_args()

    # Handle enviroment variables

    env = os.getenv("VIRTWHO_DEBUG", "0").strip().lower()
    if env in ["1", "true"]:
        options.debug = True

    env = os.getenv("VIRTWHO_BACKGROUND", "0").strip().lower()
    if env in ["1", "true"]:
        options.background = True

    logger = log.getLogger(options.debug, options.background)

    env = os.getenv("VIRTWHO_ONE_SHOT", "0").strip().lower()
    if env in ["1", "true"]:
        options.oneshot = True

    if options.print_:
        options.oneshot = True

    env = os.getenv("VIRTWHO_INTERVAL", "0").strip().lower()
    try:
        if int(env) > 0 and options.interval == 0:
            options.interval = int(env)
    except ValueError:
        logger.warning("Interval is not number, ignoring")

    env = os.getenv("VIRTWHO_SAM", "0").strip().lower()
    if env in ["1", "true"]:
        options.smType = SAT6

    env = os.getenv("VIRTWHO_SATELLITE6", "0").strip().lower()
    if env in ["1", "true"]:
        options.smType = SAT6

    env = os.getenv("VIRTWHO_SATELLITE5", "0").strip().lower()
    if env in ["1", "true"]:
        options.smType = SAT5

    env = os.getenv("VIRTWHO_SATELLITE", "0").strip().lower()
    if env in ["1", "true"]:
        options.smType = SAT5

    env = os.getenv("VIRTWHO_LIBVIRT", "0").strip().lower()
    if env in ["1", "true"]:
        options.virtType = "libvirt"

    env = os.getenv("VIRTWHO_VDSM", "0").strip().lower()
    if env in ["1", "true"]:
        options.virtType = "vdsm"

    env = os.getenv("VIRTWHO_ESX", "0").strip().lower()
    if env in ["1", "true"]:
        options.virtType = "esx"

    env = os.getenv("VIRTWHO_RHEVM", "0").strip().lower()
    if env in ["1", "true"]:
        options.virtType = "rhevm"

    env = os.getenv("VIRTWHO_HYPERV", "0").strip().lower()
    if env in ["1", "true"]:
        options.virtType = "hyperv"

    def checkEnv(variable, option, name, required=True):
        """
        If `option` is empty, check enviroment `variable` and return its value.
        Exit if it's still empty
        """
        if len(option) == 0:
            option = os.getenv(variable, "").strip()
        if required and len(option) == 0:
            raise OptionError("Required parameter '%s' is not set, exiting" % name)
        return option

    if options.smType == SAT5:
        options.sat_server = checkEnv("VIRTWHO_SATELLITE_SERVER", options.sat_server, "satellite-server")
        options.sat_username = checkEnv("VIRTWHO_SATELLITE_USERNAME", options.sat_username, "satellite-username")
        if len(options.sat_password) == 0:
            options.sat_password = os.getenv("VIRTWHO_SATELLITE_PASSWORD", "")

    if options.virtType == "libvirt":
        options.owner = checkEnv("VIRTWHO_LIBVIRT_OWNER", options.owner, "owner", required=False)
        options.env = checkEnv("VIRTWHO_LIBVIRT_ENV", options.env, "env", required=False)
        options.server = checkEnv("VIRTWHO_LIBVIRT_SERVER", options.server, "server", required=False)
        options.username = checkEnv("VIRTWHO_LIBVIRT_USERNAME", options.username, "username", required=False)
        if len(options.password) == 0:
            options.password = os.getenv("VIRTWHO_LIBVIRT_PASSWORD", "")

    if options.virtType == "esx":
        options.owner = checkEnv("VIRTWHO_ESX_OWNER", options.owner, "owner", required=False)
        options.env = checkEnv("VIRTWHO_ESX_ENV", options.env, "env", required=False)
        options.server = checkEnv("VIRTWHO_ESX_SERVER", options.server, "server")
        options.username = checkEnv("VIRTWHO_ESX_USERNAME", options.username, "username")
        if len(options.password) == 0:
            options.password = os.getenv("VIRTWHO_ESX_PASSWORD", "")

    if options.virtType == "rhevm":
        options.owner = checkEnv("VIRTWHO_RHEVM_OWNER", options.owner, "owner", required=False)
        options.env = checkEnv("VIRTWHO_RHEVM_ENV", options.env, "env", required=False)
        options.server = checkEnv("VIRTWHO_RHEVM_SERVER", options.server, "server")
        options.username = checkEnv("VIRTWHO_RHEVM_USERNAME", options.username, "username")
        if len(options.password) == 0:
            options.password = os.getenv("VIRTWHO_RHEVM_PASSWORD", "")

    if options.virtType == "hyperv":
        options.owner = checkEnv("VIRTWHO_HYPERV_OWNER", options.owner, "owner", required=False)
        options.env = checkEnv("VIRTWHO_HYPERV_ENV", options.env, "env", required=False)
        options.server = checkEnv("VIRTWHO_HYPERV_SERVER", options.server, "server")
        options.username = checkEnv("VIRTWHO_HYPERV_USERNAME", options.username, "username")
        if len(options.password) == 0:
            options.password = os.getenv("VIRTWHO_HYPERV_PASSWORD", "")

    if options.smType == 'sam' and options.virtType in ('esx', 'rhevm', 'hyperv'):
        if not options.owner:
            raise OptionError("Option --%s-owner (or VIRTWHO_%s_OWNER environment variable) needs to be set" % (options.virtType, options.virtType.upper()))
        if not options.env:
            raise OptionError("Option --%s-env (or VIRTWHO_%s_ENV environment variable) needs to be set" % (options.virtType, options.virtType.upper()))

    if options.background and options.oneshot:
        logger.error("Background and oneshot can't be used together, using background mode")
        options.oneshot = False

    if options.oneshot:
        if options.interval > 0:
            logger.error("Interval doesn't make sense in oneshot mode, ignoring")

    else:
        if options.interval < DefaultInterval:
            if options.interval == 0:
                logger.info("Interval set to the default of %s seconds." % str(DefaultInterval))
            else:
                logger.warning("Interval value may not be set below the default of %s seconds. Will use default value." % str(DefaultInterval))
            options.interval = DefaultInterval

    return (logger, options)


class PIDLock(object):
    def __init__(self, filename):
        self.filename = filename

    def is_locked(self):
        try:
            f = open(self.filename, "r")
            pid = int(f.read().strip())
            try:
                os.kill(pid, 0)
                return True
            except OSError:
                # Process no longer exists
                print >>sys.stderr, "PID file exists but associated process does not, deleting PID file"
                os.remove(self.filename)
                return False
        except Exception:
            return False

    def __enter__(self):
        # Write pid to pidfile
        try:
            f = open(self.filename, "w")
            f.write("%d" % os.getpid())
            f.close()
        except Exception as e:
            print >>sys.stderr, "Unable to create pid file: %s" % str(e)

    def __exit__(self, exc_type, exc_value, traceback):
        try:
            os.remove(self.filename)
        except Exception:
            pass

virtWho = None

def main():
    try:
        logger, options = parseOptions()
    except OptionError as e:
        print >>sys.stderr, str(e)
        sys.exit(1)

    lock = PIDLock(PIDFILE)
    if lock.is_locked():
        print >>sys.stderr, "virt-who seems to be already running. If not, remove %s" % PIDFILE
        sys.exit(1)

    def atexit_fn():
        global virtWho
        if virtWho:
            virtWho.terminate()
    atexit.register(atexit_fn)

    def reload(signal, stackframe):
        global virtWho
        virtWho.reload()

    signal.signal(signal.SIGHUP, reload)

    global RetryInterval
    if options.interval < RetryInterval:
        RetryInterval = options.interval


    global virtWho
    try:
        virtWho = VirtWho(logger, options)
    except (InvalidKeyFile, InvalidPasswordFormat) as e:
        logger.error(str(e))
        sys.exit(1)

    if options.virtType is not None:
        config = Config("env/cmdline", options.virtType, options.server,
                        options.username, options.password, options.owner, options.env)
        virtWho.configManager.addConfig(config)
    for conffile in options.configs:
        try:
            virtWho.configManager.readFile(conffile)
        except Exception as e:
            logger.error('Config file "%s" skipped because of an error: %s' % (conffile, str(e)))
    if len(virtWho.configManager.configs) == 0:
        # In order to keep compatibility with older releases of virt-who,
        # fallback to using libvirt as default virt backend
        logger.info("No configurations found, using libvirt as backend")
        virtWho.configManager.addConfig(Config("env/cmdline", "libvirt"))

    for config in virtWho.configManager.configs:
        if config.name is None:
            logger.info('Using commandline or sysconfig configuration ("%s" mode)', config.type)
        else:
            logger.info('Using configuration "%s" ("%s" mode)', config.name, config.type)

    if options.background:
        locker = lambda: daemon.DaemonContext(pidfile=lock, files_preserve=[logger.handlers[0].stream])
    else:
        locker = lambda: lock

    with locker():
        while True:
            try:
                _main(virtWho)
                break
            except ReloadRequest:
                logger.info("Reloading")
                continue

def _main(virtWho):
    result = virtWho.run()

    if virtWho.options.print_:
        hypervisors = []
        for config, report in result.items():
            if isinstance(report, DomainListReport):
                hypervisors.append({
                    'guests': [guest.toDict() for guest in report.guests]
                })
            elif isinstance(report, HostGuestAssociationReport):
                for hypervisor in report.association['hypervisors']:
                    h = {
                        'uuid': hypervisor.hypervisorId,
                        'guests': [guest.toDict() for guest in hypervisor.guestIds]
                    }
                    hypervisors.append(h)
        data = json.dumps({
            'hypervisors': hypervisors
        })
        virtWho.logger.debug("Associations found: %s" % json.dumps({
            'hypervisors': hypervisors
        }, indent=4, sort_keys=True))
        print data


if __name__ == '__main__':
    try:
        main()
    except KeyboardInterrupt:
        sys.exit(1)
    except Exception as e:
        print >>sys.stderr, e
        logger = log.getLogger(False, False)
        logger.exception("Fatal error:")
        sys.exit(1)<|MERGE_RESOLUTION|>--- conflicted
+++ resolved
@@ -81,21 +81,13 @@
         else:
             return ""
 
-# Default interval to retry after unsuccessful run
-<<<<<<< HEAD
-RetryInterval = 60 # One minute
-
-# Default interval for compiling list of UUIDs.
-# It will not be posible to set the interval less than this value
 # Change detection will limit the sending if no changes exist
-DefaultInterval = 600  # Every ten minutes
-=======
 RetryInterval = 60  # One minute
 # Default interval for sending list of UUIDs
 DefaultInterval = 3600  # Once per hour
+MinimumSendInterval = 600  # Ten minutes
 # How many times it should try to report association to the server
 RetrySendCount = 5
->>>>>>> 108e69db
 
 PIDFILE = "/var/run/virt-who.pid"
 SAT5 = "satellite"
@@ -164,9 +156,6 @@
 
         return - True if sending is successful, False otherwise
         """
-        if (hasattr(report, 'hash') and report.hash == self.reports.get(report.config.hash)):
-            self.logger.debug('Got a duplicate report, refusing to send')
-            return False
         try:
             if isinstance(report, DomainListReport):
                 self._sendGuestList(report)
@@ -210,13 +199,8 @@
         manager = SubscriptionManager(self.logger, self.options, self.addJob)
         result = manager.checkJobStatus(config, job_id)
 
-<<<<<<< HEAD
-        if not result.get('failedUpdate'):
-=======
         if 'failedUpdate' in result and not result['failedUpdate']:
->>>>>>> 108e69db
             self.logger.info("virt-who host/guest association update successful")
-
 
     def run(self):
         self.reloading = False
@@ -291,6 +275,11 @@
                 if not self.options.print_ and not isinstance(report, ErrorReport):
                     for i in range(RetrySendCount):
                         try:
+                            # Do not send if the report hash is already in the
+                            # list of reports sent
+                            if hasattr(report, 'hash') and report.hash == self.reports.get(report.config.hash):
+                                self.logger.info('No changes detected, report not sent.')
+                                break
                             if self.send(report):
                                 break
                         except ManagerFatalError:
@@ -573,12 +562,12 @@
             logger.error("Interval doesn't make sense in oneshot mode, ignoring")
 
     else:
-        if options.interval < DefaultInterval:
+        if options.interval < MinimumSendInterval:
             if options.interval == 0:
                 logger.info("Interval set to the default of %s seconds." % str(DefaultInterval))
             else:
-                logger.warning("Interval value may not be set below the default of %s seconds. Will use default value." % str(DefaultInterval))
-            options.interval = DefaultInterval
+                logger.warning("Interval value may not be set below the default of %s seconds. Will use default value." % str(MinimumSendInterval))
+            options.interval = MinimumSendInterval
 
     return (logger, options)
 
