# -*- coding: utf-8 -*-

# Agent for reporting virtual guest IDs to subscription-manager
#
# This program is free software; you can redistribute it and/or
# modify it under the terms of the GNU General Public License
# as published by the Free Software Foundation; either version 2
# of the License, or (at your option) any later version.
#
# This program is distributed in the hope that it will be useful,
# but WITHOUT ANY WARRANTY; without even the implied warranty of
# MERCHANTABILITY or FITNESS FOR A PARTICULAR PURPOSE.  See the
# GNU General Public License for more details.
#
# You should have received a copy of the GNU General Public License
# along with this program; if not, write to the Free Software
# Foundation, Inc., 51 Franklin Street, Fifth Floor, Boston, MA  02110-1301, USA.

"""
This module is used for parsing command line arguments and reading
configuration from environment variables.
"""

import os
from argparse import ArgumentParser, Action

from virtwho import log
from virtwho.config import NotSetSentinel, init_config, DEFAULTS, VW_GLOBAL,\
    VW_ENV_CLI_SECTION_NAME
from virtwho.virt.virt import Virt


SAT5 = "satellite"
SAT6 = "sam"

# List of supported virtualization backends
VIRT_BACKENDS = Virt.hypervisor_types()

SAT_VM_DISPATCHER = {
    'libvirt': {'owner': False, 'env': False, 'server': False, 'username': False},
    'esx': {'owner': False, 'env': False, 'server': True, 'username': True},
    'xen': {'owner': False, 'env': False, 'server': True, 'username': True},
    'rhevm': {'owner': False, 'env': False, 'server': True, 'username': True},
    'hyperv': {'owner': False, 'env': False, 'server': True, 'username': True},
}

SAM_VM_DISPATCHER = {
    'libvirt': {'owner': False, 'env': False, 'server': False, 'username': False},
    'esx': {'owner': True, 'env': True, 'server': True, 'username': True},
    'xen': {'owner': True, 'env': True, 'server': True, 'username': True},
    'rhevm': {'owner': True, 'env': True, 'server': True, 'username': True},
    'hyperv': {'owner': True, 'env': True, 'server': True, 'username': True},
}


class OptionError(Exception):
    pass


class StoreGroupArgument(Action):
    """
    Custom action for storing argument from argument groups (libvirt, esx, ...)
    """

    def __init__(self, option_strings, dest, **kwargs):
        super(StoreGroupArgument, self).__init__(option_strings, dest, **kwargs)

    def __call__(self, parser, namespace, values, option_string=None):
        """
        When the argument from group is used, then this argument has to match
        virtualization backend [--libvirt|--vdsm|--esx|--rhevm|--hyperv|--xen]
        """
        options = vars(namespace)
        virt_type = options['virtType']
        if virt_type is not None:
            # When virt_type was specified before this argument, then
            # group argument has to match the virt type
            if option_string.startswith('--' + virt_type + '-'):
                setattr(namespace, self.dest, values)
            else:
                raise OptionError("Argument %s does not match virtualization backend: %s" %
                                  (option_string, virt_type))
        else:
            # Extract virt type from option_string. It should be always
            # in this format: --<virt_type>-<self.dest>. Thus following code is safe:
            temp_virt_type = option_string.lstrip('--').split('-')[0]
            # Save it in temporary attribute. When real virt_type will be found
            # in further CLI argument and it will math temp_virt_type, then
            # it will be saved in namespace.<self.dest> too
            setattr(namespace, temp_virt_type + '-' + self.dest, values)


class StoreVirtType(Action):
    """
    Custom action for storing type of virtualization backend. This action
    is similar to "store_const"
    """

    def __init__(self, option_strings, dest, nargs=0, **kwargs):
        super(StoreVirtType, self).__init__(option_strings, dest, nargs, **kwargs)

    def __call__(self, parser, namespace, values, option_string=None):
        options = vars(namespace)
        virt_type = options['virtType']
        if virt_type is not None:
            raise OptionError("Error: setting virtualization backend to: %s. It is already set to: %s." %
                              (self.const, virt_type))
        else:
            setattr(namespace, self.dest, self.const)
            wrong_virt_prefixes = []
            if self.const in VIRT_BACKENDS:
                # Following prefixes of virt backends are not allowed in this case
                wrong_virt_prefixes = VIRT_BACKENDS[:]
                wrong_virt_prefixes.remove(self.const)
            # Check if there are any temporary saved arguments and check their correctness
            for key, value in options.items():
                if key.startswith(self.const + '-'):
                    dest = key.split('-')[1]
                    setattr(namespace, dest, value)
                elif wrong_virt_prefixes:
                    for wrong_virt_prefix in wrong_virt_prefixes:
                        if key.startswith(wrong_virt_prefix + '-'):
                            raise OptionError("Argument --%s does not match virtualization backend: %s" %
                                              (key, self.const))


def check_argument_consistency(cli_options):
    """
    Final check of cli options that can not be done in custom actions.
    """
    errors = []
    # These options can be required
    REQUIRED_OPTIONS = ['owner', 'env', 'server', 'username']

    virt_type = cli_options.get('virtType')
    sm_type = cli_options.get('smType')

    if sm_type == 'sam':
        VM_DISPATCHER = SAM_VM_DISPATCHER
    elif sm_type == 'satellite':
        VM_DISPATCHER = SAT_VM_DISPATCHER
    elif sm_type is None:
        errors.append(('warning', 'Unable to check cli argument consistency, no destination '
                                  'provided'))
        return errors
    else:
        errors.append(('warning', 'Unable to check cli argument consistency, no known destination '
                                  'provided'))
        return errors

    if virt_type is not None:
        for option in REQUIRED_OPTIONS:
            # If this option is required for given type of virtualization and it wasn't set, then raise exception
            if VM_DISPATCHER[virt_type][option] is True and option in cli_options and cli_options[option] == "":
                raise OptionError("Required command line argument: --%s-%s is not set." % (virt_type, option))
    else:
        for key in cli_options.keys():
            for prefix in VIRT_BACKENDS:
                if key.startswith(prefix + '-'):
                    raise OptionError("Argument --%s cannot be set without virtualization backend" % key)
    return errors


def read_config_env_variables():
    """
    This function tries to load environment variables and it will add them to a dictionary
    returned.
    :return: the dictonary of configuration values -> parsed value
    """

    # The dictionary to return
    env_vars = {}

    # Function called by dispatcher
    def store_const(_options, _attr, _env, _const):
        if _env.lower() in ["1", "true"]:
            _options[_attr] = _const

    # Function called by dispatcher
    def store_value(_options, _attr, _env):
        if _env is not None and _env != "":
            _options[_attr] = _env

    # Dispatcher for storing environment values in env_vars object
    dispatcher = {
        # environment variable: (attribute_name, default_value, method, const)
        "VIRTWHO_LOG_PER_CONFIG": ("log_per_config",
                                   store_const, "true"),
        "VIRTWHO_LOG_FILE": ("log_file",
                             store_value),
        "VIRTWHO_DEBUG": ("debug",
                          store_const, "true"),
        "VIRTWHO_BACKGROUND": ("background",
                               store_const,
                               "true"),
        "VIRTWHO_ONE_SHOT": ("oneshot",
                             store_const,
                             "true"),
        "VIRTWHO_SAM": ("smType", store_const, SAT6),
        "VIRTWHO_SATELLITE6": ("smType", store_const, SAT6),
        "VIRTWHO_SATELLITE5": ("smType", store_const, SAT5),
        "VIRTWHO_SATELLITE": ("smType", store_const, SAT5),
        "VIRTWHO_LIBVIRT": ("virtType", store_const, "libvirt"),
        "VIRTWHO_VDSM": ("virtType", store_const, "vdsm"),
        "VIRTWHO_ESX": ("virtType", store_const, "esx"),
        "VIRTWHO_XEN": ("virtType", store_const, "xen"),
        "VIRTWHO_RHEVM": ("virtType", store_const, "rhevm"),
        "VIRTWHO_HYPERV": ("virtType", store_const, "hyperv"),
        "VIRTWHO_INTERVAL": ("interval", store_value),
        "VIRTWHO_REPORTER_ID": ("reporter_id", store_value),
    }

    # Store values of environment variables to env_vars using dispatcher
    for key, values in dispatcher.items():
        attribute = values[0]
        method = values[1]

        if key in os.environ:
            env = os.getenv(key).strip()
            # Try to get const
            try:
                value = values[2]
                method(env_vars, attribute, env, value)
            except IndexError:
                method(env_vars, attribute, env)

    # Todo: move this logic to the EffectiveConfig
    # env = os.getenv("VIRTWHO_LOG_DIR", log.DEFAULT_LOG_DIR).strip()
    # if env != log.DEFAULT_LOG_DIR:
    #     env_vars.log_dir = env
    # elif env_vars.log_per_config:
    #     env_vars.log_dir = os.path.join(log.DEFAULT_LOG_DIR, 'virtwho')
    return env_vars


def check_env(variable, option, required=True):
    """
    If `option` is empty, check environment `variable` and return its value.
    Exit if it's still empty
    """
    if not option or len(option) == 0:
        option = os.getenv(variable, "").strip()
    if required and (not option or len(option) == 0):
        raise OptionError("Required env. variable: '%s' is not set." % variable)
    return option


def read_vm_backend_env_variables(env_vars):
    """
    Try to read environment variables for virtual manager backend
    :param logger: Object used for logging
    :param env_vars: Dictionary with env_vars
    :return: None
    """
    errors = []

    sm_type = env_vars.get('smType', DEFAULTS[VW_ENV_CLI_SECTION_NAME]['smtype'])
    if sm_type is None:
        # Just don't read the env vars if there is no smType specified
        return env_vars, errors

    if sm_type == SAT5:
        env_vars['sat_server'] = os.getenv("VIRTWHO_SATELLITE_SERVER")
        env_vars['sat_username'] = os.getenv("VIRTWHO_SATELLITE_USERNAME")
        env_vars['sat_password'] = os.getenv("VIRTWHO_SATELLITE_PASSWORD")

    if sm_type == SAT5:
        VM_DISPATCHER = SAM_VM_DISPATCHER
    elif sm_type == SAT6:
        VM_DISPATCHER = SAT_VM_DISPATCHER
    else:
        errors.append(("warning", "Env"))
        VM_DISPATCHER = {}

    if env_vars.get('virtType') in VM_DISPATCHER.keys():
        virt_type = env_vars['virtType']
        try:
            env_vars['owner'] = check_env("VIRTWHO_" + virt_type.upper() + "_OWNER",
                                          env_vars.get('owner'),
                                          required=VM_DISPATCHER[virt_type]['owner'])
            env_vars['env'] = check_env("VIRTWHO_" + virt_type.upper() + "_ENV",
                                        env_vars.get('env'),
                                        required=VM_DISPATCHER[virt_type]['env'])
            env_vars['server'] = check_env("VIRTWHO_" + virt_type.upper() + "_SERVER",
                                           env_vars.get('server'),
                                           required=VM_DISPATCHER[virt_type]['server'])
            env_vars['username'] = check_env("VIRTWHO_" + virt_type.upper() + "_USERNAME",
                                             env_vars.get('username'),
                                             required=VM_DISPATCHER[virt_type]['username'])
        except OptionError as err:
            errors.append(("error", "Error: reading environment variables for virt. type: %s: %s" % (
                env_vars.get('virtType'), err)))
        else:
            if len(env_vars.get('password', '')) == 0:
                env_vars['password'] = os.getenv("VIRTWHO_" + virt_type.upper() + "_PASSWORD", "")
    return env_vars, errors


def parse_cli_arguments():
    """
    Try to parse command line arguments
    :return: Tuple with two items. First item is dictionary with options and second item is dictionary with
    default options.
    """
    parser = ArgumentParser(
        usage="virt-who [-d] [-i INTERVAL] [-o] [--sam|--satellite5|--satellite6] "
              "[--libvirt|--vdsm|--esx|--rhevm|--hyperv|--xen]",
        description="Agent for reporting virtual guest IDs to subscription manager",
        epilog="virt-who also reads environment variables. They have the same name as "
               "command line arguments but uppercased, with underscore instead of dash "
               "and prefixed with VIRTWHO_ (e.g. VIRTWHO_ONE_SHOT). Empty variables are "
               "considered as disabled, non-empty as enabled."
    )
    parser.add_argument("-d", "--debug", action="store_true", dest="debug", default=False,
                        help="Enable debugging output")
    parser.add_argument("-o", "--one-shot", action="store_true", dest="oneshot", default=False,
                        help="Send the list of guest IDs and exit immediately")
    parser.add_argument("-i", "--interval", type=int, dest="interval", default=NotSetSentinel(),
                        help="Acquire list of virtual guest each N seconds. Send if changes are detected.")
    parser.add_argument("-p", "--print", action="store_true", dest="print", default=False,
                        help="Print the host/guest association obtained from virtualization backend (implies oneshot)")
    parser.add_argument("-c", "--config", action="append", dest="configs", default=[],
                        help="Configuration file that will be processed, can be used multiple times")
    parser.add_argument("-m", "--log-per-config", action="store_true", dest="log_per_config", default=NotSetSentinel(),
                        help="[Deprecated] Write one log file per configured virtualization backend.\n"
                             "Implies a log_dir of %s/virtwho (Default: all messages are written to a single log file)"
                             % log.DEFAULT_LOG_DIR)
    parser.add_argument("-l", "--log-dir", action="store", dest="log_dir", default=log.DEFAULT_LOG_DIR,
                        help="[Deprecated] The absolute path of the directory to log to. (Default '%s')" % log.DEFAULT_LOG_DIR)
    parser.add_argument("-f", "--log-file", action="store", dest="log_file", default=log.DEFAULT_LOG_FILE,
                        help="[Deprecated] The file name to write logs to. (Default '%s')" % log.DEFAULT_LOG_FILE)
    parser.add_argument("-r", "--reporter-id", action="store", dest="reporter_id", default=NotSetSentinel(),
                        help="[Deprecated] Label host/guest associations obtained by this instance of virt-who with the provided id.")

    virt_group = parser.add_argument_group(
        title="Virtualization backend",
        description="Choose virtualization backend that should be used to gather host/guest associations"
    )
    virt_group.add_argument("--libvirt", action=StoreVirtType, dest="virtType", const="libvirt",
<<<<<<< HEAD
                            help="Use libvirt to list virtual guests")
=======
                            default=None, help="[Deprecated] Use libvirt to list virtual guests")
>>>>>>> 1dc51960
    virt_group.add_argument("--vdsm", action=StoreVirtType, dest="virtType", const="vdsm",
                            help="[Deprecated] Use vdsm to list virtual guests")
    virt_group.add_argument("--esx", action=StoreVirtType, dest="virtType", const="esx",
                            help="[Deprecated] Register ESX machines using vCenter")
    virt_group.add_argument("--xen", action=StoreVirtType, dest="virtType", const="xen",
                            help="[Deprecated] Register XEN machines using XenServer")
    virt_group.add_argument("--rhevm", action=StoreVirtType, dest="virtType", const="rhevm",
                            help="[Deprecated] Register guests using RHEV-M")
    virt_group.add_argument("--hyperv", action=StoreVirtType, dest="virtType", const="hyperv",
                            help="[Deprecated] Register guests using Hyper-V")

    manager_group = parser.add_argument_group(
        title="Subscription manager",
        description="Choose where the host/guest associations should be reported"
    )
<<<<<<< HEAD
    manager_group.add_argument("--sam", action="store_const", dest="smType", const=SAT6,
                               default=NotSetSentinel(),
                               help="Report host/guest associations to the Subscription Asset Manager [default]")
=======
    manager_group.add_argument("--sam", action="store_const", dest="smType", const=SAT6, default=SAT6,
                               help="[Deprecated] Report host/guest associations to the Subscription Asset Manager [default]")
>>>>>>> 1dc51960
    manager_group.add_argument("--satellite6", action="store_const", dest="smType", const=SAT6,
                               help="[Deprecated] Report host/guest associations to the Satellite 6 server")
    manager_group.add_argument("--satellite5", action="store_const", dest="smType", const=SAT5,
                               help="[Deprecated] Report host/guest associations to the Satellite 5 server")
    manager_group.add_argument("--satellite", action="store_const", dest="smType", const=SAT5)

    # FIXME: Remove all options of virtualization backend. Adding this wasn't happy design decision.
    libvirt_group = parser.add_argument_group(
        title="Libvirt options",
        description="Use these options with --libvirt"
    )
    libvirt_group.add_argument("--libvirt-owner", action=StoreGroupArgument, dest="owner", default="",
                               help="[Deprecated] Organization who has purchased subscriptions of the products, "
                                    "default is owner of current system")
    libvirt_group.add_argument("--libvirt-env", action=StoreGroupArgument, dest="env", default="",
                               help="[Deprecated] Environment where the server belongs to, default is environment of current system")
    libvirt_group.add_argument("--libvirt-server", action=StoreGroupArgument, dest="server", default="",
                               help="[Deprecated] URL of the libvirt server to connect to, default is empty "
                                    "for libvirt on local computer")
    libvirt_group.add_argument("--libvirt-username", action=StoreGroupArgument, dest="username", default="",
                               help="[Deprecated] Username for connecting to the libvirt daemon")
    libvirt_group.add_argument("--libvirt-password", action=StoreGroupArgument, dest="password", default="",
                               help="[Deprecated] Password for connecting to the libvirt daemon")

    esx_group = parser.add_argument_group(
        title="vCenter/ESX options",
        description="Use these options with --esx"
    )
    esx_group.add_argument("--esx-owner", action=StoreGroupArgument, dest="owner", default="",
                           help="[Deprecated] Organization who has purchased subscriptions of the products")
    esx_group.add_argument("--esx-env", action=StoreGroupArgument, dest="env", default="",
                           help="[Deprecated] Environment where the vCenter server belongs to")
    esx_group.add_argument("--esx-server", action=StoreGroupArgument, dest="server", default="",
                           help="[Deprecated] URL of the vCenter server to connect to")
    esx_group.add_argument("--esx-username", action=StoreGroupArgument, dest="username", default="",
                           help="[Deprecated] Username for connecting to vCenter")
    esx_group.add_argument("--esx-password", action=StoreGroupArgument, dest="password", default="",
                           help="[Deprecated] Password for connecting to vCenter")

    rhevm_group = parser.add_argument_group(
        title="RHEV-M options",
        description="Use these options with --rhevm"
    )
    rhevm_group.add_argument("--rhevm-owner", action=StoreGroupArgument, dest="owner", default="",
                             help="[Deprecated] Organization who has purchased subscriptions of the products")
    rhevm_group.add_argument("--rhevm-env", action=StoreGroupArgument, dest="env", default="",
                             help="[Deprecated] Environment where the RHEV-M belongs to")
    rhevm_group.add_argument("--rhevm-server", action=StoreGroupArgument, dest="server", default="",
                             help="[Deprecated] URL of the RHEV-M server to connect to (preferable use secure connection"
                                  "- https://<ip or domain name>:<secure port, usually 8443>)")
    rhevm_group.add_argument("--rhevm-username", action=StoreGroupArgument, dest="username", default="",
                             help="[Deprecated] Username for connecting to RHEV-M in the format username@domain")
    rhevm_group.add_argument("--rhevm-password", action=StoreGroupArgument, dest="password", default="",
                             help="[Deprecated] Password for connecting to RHEV-M")

    hyperv_group = parser.add_argument_group(
        title="Hyper-V options",
        description="Use these options with --hyperv"
    )
    hyperv_group.add_argument("--hyperv-owner", action=StoreGroupArgument, dest="owner", default="",
                              help="[Deprecated] Organization who has purchased subscriptions of the products")
    hyperv_group.add_argument("--hyperv-env", action=StoreGroupArgument, dest="env", default="",
                              help="[Deprecated] Environment where the Hyper-V belongs to")
    hyperv_group.add_argument("--hyperv-server", action=StoreGroupArgument, dest="server",
                              default="", help="[Deprecated] URL of the Hyper-V server to connect to")
    hyperv_group.add_argument("--hyperv-username", action=StoreGroupArgument, dest="username",
                              default="", help="[Deprecated] Username for connecting to Hyper-V")
    hyperv_group.add_argument("--hyperv-password", action=StoreGroupArgument, dest="password",
                              default="", help="[Deprecated] Password for connecting to Hyper-V")

    xen_group = parser.add_argument_group(
        title="XenServer options",
        description="Use these options with --xen"
    )
    xen_group.add_argument("--xen-owner", action=StoreGroupArgument, dest="owner", default="",
                           help="[Deprecated] Organization who has purchased subscriptions of the products")
    xen_group.add_argument("--xen-env", action=StoreGroupArgument, dest="env", default="",
                           help="[Deprecated] Environment where the XenServer belongs to")
    xen_group.add_argument("--xen-server", action=StoreGroupArgument, dest="server", default="",
                           help="[Deprecated] URL of the XenServer server to connect to")
    xen_group.add_argument("--xen-username", action=StoreGroupArgument, dest="username", default="",
                           help="[Deprecated] Username for connecting to XenServer")
    xen_group.add_argument("--xen-password", action=StoreGroupArgument, dest="password", default="",
                           help="[Deprecated] Password for connecting to XenServer")

    satellite_group = parser.add_argument_group(
        title="Satellite 5 options",
        description="Use these options with --satellite5"
    )
    satellite_group.add_argument("--satellite-server", action="store", dest="sat_server", default="",
                                 help="[Deprecated] Satellite server URL")
    satellite_group.add_argument("--satellite-username", action="store", dest="sat_username", default="",
                                 help="[Deprecated] Username for connecting to Satellite server")
    satellite_group.add_argument("--satellite-password", action="store", dest="sat_password", default="",
                                 help="[Deprecated] Password for connecting to Satellite server")


    # Read option from CLI
    cli_options = vars(parser.parse_args())

    # Final check of CLI arguments
    errors = check_argument_consistency(cli_options)

    # Get all default options
    defaults = vars(parser.parse_args([]))

    def get_non_default_options(_cli_options, _defaults):
        return dict((option, value) for option, value in _cli_options.iteritems()
                    if _defaults.get(option, NotSetSentinel()) != value and value is not None)

    return get_non_default_options(cli_options, defaults), errors


def parse_options():
    """
    This function parses all options from command line and environment variables
    :return: Tuple of logger and options
    """

    # These options are deprecated
    DEPRECATED_OPTIONS = ['log_per_config', 'log_dir', 'log_file', 'reporter_id', 'virtType',
                          'owner', 'env', 'server', 'username', 'password',
                          'sat_server', 'sat_username', 'sat_password',  'smType']
    VIRT_TYPE_OPTIONS = ['owner', 'env', 'server', 'username', 'password']
    SAT_OPTION_MAP = {'sat_server':'satellite-server', 'sat_username':'satellite-username', 'sat_password':'satellite-password'}

    # Read command line arguments first
    cli_options, errors = parse_cli_arguments()

    # Read configuration env. variables
    env_options = read_config_env_variables()

    # Read environments variables for virtualization backends
    env_options, env_errors = read_vm_backend_env_variables(env_options)
    errors.extend(env_errors)
    # Create the effective config that virt-who will use to run
    effective_config = init_config(env_options, cli_options)
    # Ensure validation errors during effective config creation are logged
    errors.extend(effective_config.validation_messages)

    logger = log.getLogger("init", queue=False)


    for option in DEPRECATED_OPTIONS:
        display_option = option
        if option in cli_options and not cli_options[option] == defaults[option]:
            if option == 'virtType' or option == 'smType':
                display_option = cli_options[option]
            elif any(option in s for s in VIRT_TYPE_OPTIONS):
                display_option = '%s-%s' % (cli_options['virtType'], option)
            elif option in SAT_OPTION_MAP:
                display_option = SAT_OPTION_MAP[option]
            logger.warning("The option --%s is deprecated and will be removed in the next release. "
                  "Please see 'man virt-who-config' for details on adding a configuration section." % display_option)

    # Log pending errors
    for err in errors:
        method = getattr(logger, err[0])
        if method is not None and err[0] == 'error':
            method(err[1])

    return logger, effective_config<|MERGE_RESOLUTION|>--- conflicted
+++ resolved
@@ -24,7 +24,7 @@
 import os
 from argparse import ArgumentParser, Action
 
-from virtwho import log
+from virtwho import log, MinimumSendInterval, DefaultInterval
 from virtwho.config import NotSetSentinel, init_config, DEFAULTS, VW_GLOBAL,\
     VW_ENV_CLI_SECTION_NAME
 from virtwho.virt.virt import Virt
@@ -317,7 +317,7 @@
                         help="Send the list of guest IDs and exit immediately")
     parser.add_argument("-i", "--interval", type=int, dest="interval", default=NotSetSentinel(),
                         help="Acquire list of virtual guest each N seconds. Send if changes are detected.")
-    parser.add_argument("-p", "--print", action="store_true", dest="print", default=False,
+    parser.add_argument("-p", "--print", action="store_true", dest="print_", default=False,
                         help="Print the host/guest association obtained from virtualization backend (implies oneshot)")
     parser.add_argument("-c", "--config", action="append", dest="configs", default=[],
                         help="Configuration file that will be processed, can be used multiple times")
@@ -337,11 +337,7 @@
         description="Choose virtualization backend that should be used to gather host/guest associations"
     )
     virt_group.add_argument("--libvirt", action=StoreVirtType, dest="virtType", const="libvirt",
-<<<<<<< HEAD
-                            help="Use libvirt to list virtual guests")
-=======
                             default=None, help="[Deprecated] Use libvirt to list virtual guests")
->>>>>>> 1dc51960
     virt_group.add_argument("--vdsm", action=StoreVirtType, dest="virtType", const="vdsm",
                             help="[Deprecated] Use vdsm to list virtual guests")
     virt_group.add_argument("--esx", action=StoreVirtType, dest="virtType", const="esx",
@@ -357,14 +353,8 @@
         title="Subscription manager",
         description="Choose where the host/guest associations should be reported"
     )
-<<<<<<< HEAD
-    manager_group.add_argument("--sam", action="store_const", dest="smType", const=SAT6,
-                               default=NotSetSentinel(),
-                               help="Report host/guest associations to the Subscription Asset Manager [default]")
-=======
     manager_group.add_argument("--sam", action="store_const", dest="smType", const=SAT6, default=SAT6,
                                help="[Deprecated] Report host/guest associations to the Subscription Asset Manager [default]")
->>>>>>> 1dc51960
     manager_group.add_argument("--satellite6", action="store_const", dest="smType", const=SAT6,
                                help="[Deprecated] Report host/guest associations to the Satellite 6 server")
     manager_group.add_argument("--satellite5", action="store_const", dest="smType", const=SAT5,
@@ -475,7 +465,7 @@
         return dict((option, value) for option, value in _cli_options.iteritems()
                     if _defaults.get(option, NotSetSentinel()) != value and value is not None)
 
-    return get_non_default_options(cli_options, defaults), errors
+    return get_non_default_options(cli_options, defaults), errors, defaults
 
 
 def parse_options():
@@ -492,7 +482,7 @@
     SAT_OPTION_MAP = {'sat_server':'satellite-server', 'sat_username':'satellite-username', 'sat_password':'satellite-password'}
 
     # Read command line arguments first
-    cli_options, errors = parse_cli_arguments()
+    cli_options, errors, defaults = parse_cli_arguments()
 
     # Read configuration env. variables
     env_options = read_config_env_variables()
@@ -506,7 +496,6 @@
     errors.extend(effective_config.validation_messages)
 
     logger = log.getLogger("init", queue=False)
-
 
     for option in DEPRECATED_OPTIONS:
         display_option = option
@@ -520,6 +509,7 @@
             logger.warning("The option --%s is deprecated and will be removed in the next release. "
                   "Please see 'man virt-who-config' for details on adding a configuration section." % display_option)
 
+
     # Log pending errors
     for err in errors:
         method = getattr(logger, err[0])
