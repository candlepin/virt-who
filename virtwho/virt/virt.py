--- conflicted
+++ resolved
@@ -316,6 +316,7 @@
 
     def is_terminated(self):
         """
+
         @return: Returns true if either the internal terminate event is set or
                  the terminate event given in the init is set
         """
@@ -629,12 +630,10 @@
         sources_sent = []  # Sources we have dealt with this run
         sources_erred = []  # Sources with some problems
 
-<<<<<<< HEAD
-        self._update_consumers(data_to_send)
-=======
         total_hypervisors = 0
         total_guests = 0
->>>>>>> 4ff28330
+
+        self._update_consumers(data_to_send)
 
         # Reports of different types are handled differently
         for source_key, report in data_to_send.iteritems():
@@ -739,7 +738,6 @@
                     wait_time = self.polling_interval
                 if not initial_job_check:
                     self.wait(wait_time=wait_time)
-
                 try:
                     self.dest.check_report_state(batch_host_guest_report)
                 except ManagerThrottleError as e:
@@ -756,16 +754,6 @@
                     self.logger.exception("Error during job check: ")
                     if self._oneshot:
                         sources_sent.extend(reports_batched)
-                    break
-                except socket.error as err:
-                    # FIXME: we need some straightforward way of getting hostname of candlepin server
-                    # for given destination thread
-                    try:
-                        candlepin_server_hostname = batch_host_guest_report.config['rhsm_hostname']
-                    except KeyError:
-                        candlepin_server_hostname = self.dest.rhsm_config.get('server', 'hostname')
-                    self.logger.error('Error: %s during connection to: %s' % (err, candlepin_server_hostname))
-                    self._remove_unreachable_consumer(candlepin_server_hostname)
                     break
                 initial_job_check = False
 
